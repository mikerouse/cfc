--- conflicted
+++ resolved
@@ -172,11 +172,7 @@
         "precision",
         "show_currency",
         "friendly_format",
-<<<<<<< HEAD
         "default_for_detail",
-=======
-        "show_by_default",
->>>>>>> a65ff74e
     )
     prepopulated_fields = {"slug": ("name",)}
 
