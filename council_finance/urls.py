from django.contrib import admin
from django.urls import path, include
<<<<<<< HEAD
# Import Django's built-in authentication views so we can easily
# provide login and logout functionality.
from django.contrib.auth.views import LoginView, LogoutView
=======
from . import views
>>>>>>> ee6d0d5a

urlpatterns = [
    path('admin/', admin.site.urls),
    path('plugins/', include('core.urls')),
<<<<<<< HEAD
    # Authentication endpoints for administrators and visitors.
    path('accounts/login/',
         LoginView.as_view(template_name='registration/login.html'),
         name='login'),
    path('accounts/logout/',
         LogoutView.as_view(template_name='registration/logged_out.html'),
         name='logout'),
=======
    path('councils/', views.council_list, name='council_list'),
    path('councils/<slug:slug>/', views.council_detail, name='council_detail'),
>>>>>>> ee6d0d5a
]<|MERGE_RESOLUTION|>--- conflicted
+++ resolved
@@ -1,17 +1,13 @@
 from django.contrib import admin
 from django.urls import path, include
-<<<<<<< HEAD
 # Import Django's built-in authentication views so we can easily
 # provide login and logout functionality.
 from django.contrib.auth.views import LoginView, LogoutView
-=======
 from . import views
->>>>>>> ee6d0d5a
 
 urlpatterns = [
     path('admin/', admin.site.urls),
     path('plugins/', include('core.urls')),
-<<<<<<< HEAD
     # Authentication endpoints for administrators and visitors.
     path('accounts/login/',
          LoginView.as_view(template_name='registration/login.html'),
@@ -19,8 +15,6 @@
     path('accounts/logout/',
          LogoutView.as_view(template_name='registration/logged_out.html'),
          name='logout'),
-=======
     path('councils/', views.council_list, name='council_list'),
     path('councils/<slug:slug>/', views.council_detail, name='council_detail'),
->>>>>>> ee6d0d5a
 ]