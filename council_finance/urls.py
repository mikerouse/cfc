from django.contrib import admin
from django.urls import path, include
# Import Django's built-in authentication views so we can easily
# provide login and logout functionality.
from django.contrib.auth.views import LoginView, LogoutView
from . import views

urlpatterns = [
    path('', views.home, name='home'),
    path('admin/', admin.site.urls),
    path('plugins/', include('core.urls')),
    # Authentication endpoints for administrators and visitors.
    path('accounts/login/',
         LoginView.as_view(template_name='registration/login.html'),
         name='login'),
    path('accounts/logout/',
         LogoutView.as_view(template_name='registration/logged_out.html'),
         name='logout'),
    path('accounts/signup/', views.signup_view, name='signup'),
<<<<<<< HEAD
    path('accounts/confirm/<str:token>/', views.confirm_email, name='confirm_email'),
    path('accounts/resend-confirmation/', views.resend_confirmation, name='resend_confirmation'),
=======
>>>>>>> 18126994
    path('accounts/profile/postcode/', views.update_postcode, name='update_postcode'),
    # Show information about the logged in user.
    path('accounts/profile/', views.profile_view, name='profile'),
    path('councils/', views.council_list, name='council_list'),
    path('councils/<slug:slug>/', views.council_detail, name='council_detail'),
]<|MERGE_RESOLUTION|>--- conflicted
+++ resolved
@@ -17,11 +17,8 @@
          LogoutView.as_view(template_name='registration/logged_out.html'),
          name='logout'),
     path('accounts/signup/', views.signup_view, name='signup'),
-<<<<<<< HEAD
     path('accounts/confirm/<str:token>/', views.confirm_email, name='confirm_email'),
     path('accounts/resend-confirmation/', views.resend_confirmation, name='resend_confirmation'),
-=======
->>>>>>> 18126994
     path('accounts/profile/postcode/', views.update_postcode, name='update_postcode'),
     # Show information about the logged in user.
     path('accounts/profile/', views.profile_view, name='profile'),
