import os
from pathlib import Path
from dotenv import load_dotenv
import dj_database_url

# Load environment variables from .env file
load_dotenv()

BASE_DIR = Path(__file__).resolve().parent.parent

SECRET_KEY = os.getenv('SECRET_KEY', "django-insecure-change-me")
DEBUG = os.getenv('DEBUG', 'False').lower() == 'true'

# Read ALLOWED_HOSTS from environment variable
allowed_hosts_env = os.getenv('ALLOWED_HOSTS', 'localhost,127.0.0.1')
ALLOWED_HOSTS = [host.strip() for host in allowed_hosts_env.split(',') if host.strip()]

# Add additional hosts for development and testing
if DEBUG:
    additional_hosts = ['[::1]', 'testserver']
    ALLOWED_HOSTS.extend([host for host in additional_hosts if host not in ALLOWED_HOSTS])

INSTALLED_APPS = [
    "django.contrib.admin",
    "django.contrib.auth",
    "django.contrib.contenttypes",
    "django.contrib.sessions",
    "django.contrib.messages",
    "django.contrib.staticfiles",
    "django.contrib.humanize",  # Add humanize for template filters
    "rest_framework",  # Django REST Framework for React API
    "corsheaders",     # CORS headers for React frontend
    "core",
    "council_finance",
    "channels",
    "heroicons",
<<<<<<< HEAD
    "event_viewer",    # Event Viewer system for superadmin monitoring
=======
    "event_viewer",  # Event Viewer for system monitoring
>>>>>>> 4e262562
]

# Dynamically discover plugins
PLUGINS_DIR = BASE_DIR / "council_finance" / "plugins"
for plugin in os.listdir(PLUGINS_DIR):
    if (
        os.path.isdir(PLUGINS_DIR / plugin)
        and (PLUGINS_DIR / plugin / "apps.py").exists()
    ):
        INSTALLED_APPS.append(f"council_finance.plugins.{plugin}")

MIDDLEWARE = [
    "django.middleware.security.SecurityMiddleware",
    "whitenoise.middleware.WhiteNoiseMiddleware",  # Add WhiteNoise for static files
    "corsheaders.middleware.CorsMiddleware",  # CORS middleware for React
    "django.contrib.sessions.middleware.SessionMiddleware",
    "django.middleware.common.CommonMiddleware",
    "django.middleware.csrf.CsrfViewMiddleware",
    "django.contrib.auth.middleware.AuthenticationMiddleware",
    "django.contrib.messages.middleware.MessageMiddleware",
    "django.middleware.clickjacking.XFrameOptionsMiddleware",
    "council_finance.middleware.error_alerting.ErrorAlertingMiddleware",  # Email alerts for errors
]

ROOT_URLCONF = "council_finance.urls"

TEMPLATES = [
    {
        "BACKEND": "django.template.backends.django.DjangoTemplates",
        # Look for templates in the project-level "templates" directory so
        # apps and built-in views can share a consistent style.
        "DIRS": [BASE_DIR / "templates"],
        "APP_DIRS": True,
        "OPTIONS": {
            "context_processors": [
                "django.template.context_processors.debug",
                "django.template.context_processors.request",
                "django.contrib.auth.context_processors.auth",
                "django.contrib.messages.context_processors.messages",
                # Provide comprehensive user preferences including font, theme, and accessibility
                "council_finance.context_processors.user_preferences",
                "council_finance.context_processors.compare_count",
                "council_finance.context_processors.debug_flag",
                "council_finance.context_processors.tutorial_context",
                "council_finance.context_processors.dev_cache_buster",
            ],
        },
    },
]

WSGI_APPLICATION = "council_finance.wsgi.application"

# Prefer CODEX_DATABASE_URL if defined
codex_db = os.getenv('CODEX_DATABASE_URL')
default_db = os.getenv('DATABASE_URL', 'postgresql://localhost/councilfinancecounters')

DATABASES = {
    "default": dj_database_url.parse(
        codex_db if codex_db else default_db,
        conn_max_age=600,
        conn_health_checks=True,
    )
}


# AI Service Configuration
OPENAI_API_KEY = os.getenv('OPENAI_API_KEY')
ANTHROPIC_API_KEY = os.getenv('ANTHROPIC_API_KEY')

# SQLite configuration (for rollback if needed)
# DATABASES = {
#     "default": {
#         "ENGINE": "django.db.backends.sqlite3",
#         "NAME": BASE_DIR / "db.sqlite3",
#         "OPTIONS": {"timeout": 20},
#     }
# }

AUTH_PASSWORD_VALIDATORS = []
LANGUAGE_CODE = "en-us"
TIME_ZONE = "UTC"
USE_I18N = True
USE_TZ = True

STATIC_URL = "/static/"

# Collect static files from our own directory plus icon packages
STATICFILES_DIRS = [BASE_DIR / "static"]
try:
    import heroicons
    from pathlib import Path

    STATICFILES_DIRS.append(Path(heroicons.__file__).resolve().parent / "static")
except Exception:
    pass

try:
    import importlib.util

    spec = importlib.util.find_spec("fontawesome-free")
    if spec and spec.submodule_search_locations:
        fa_static = Path(spec.submodule_search_locations[0]) / "static"
        STATICFILES_DIRS.append(fa_static)
except Exception:
    pass

# After a successful login send users to their profile page.
LOGIN_REDIRECT_URL = "/accounts/profile/"

# Use an in-memory email backend during development and tests.
EMAIL_BACKEND = "django.core.mail.backends.locmem.EmailBackend"
# Address used for all outgoing system emails
DEFAULT_FROM_EMAIL = "counters@mikerouse.co.uk"

# Email Alert Configuration using Brevo API
BREVO_API_KEY = os.getenv('BREVO_API_KEY')
ERROR_ALERTS_EMAIL_ADDRESS = os.getenv('ERROR_ALERTS_EMAIL_ADDRESS')

# Default financial year label used across the site until updated via
# the SiteSetting admin. This ensures new pages load figures for the
# most recently finalised accounts.
DEFAULT_FINANCIAL_YEAR = "2024/25"

# Use BigAutoField so primary keys match the fields defined in existing
# migrations. Without this setting Django would default to AutoField and
# repeatedly generate spurious migration files.
DEFAULT_AUTO_FIELD = "django.db.models.BigAutoField"

# Channels configuration for WebSocket support
ASGI_APPLICATION = "council_finance.asgi.application"
CHANNEL_LAYERS = {
    "default": {"BACKEND": "channels.layers.InMemoryChannelLayer"}
}

# Auto-approval defaults used when creating new user accounts. These values
# can be overridden via the ``SiteSetting`` admin by storing integer values
# under the matching keys.
AUTO_APPROVE_MIN_VERIFIED_IPS = 1
AUTO_APPROVE_MIN_APPROVED = 3

# Static files configuration
import os
STATICFILES_DIRS = [
    os.path.join(BASE_DIR, "static"),
]

# Production static files settings (uncomment for production)
STATIC_ROOT = os.path.join(BASE_DIR, "staticfiles")
STATICFILES_STORAGE = "django.contrib.staticfiles.storage.StaticFilesStorage"

# Media files configuration (user uploads like council logos)
MEDIA_URL = "/media/"
MEDIA_ROOT = os.path.join(BASE_DIR, "images")

# ============================================================================
# REACT FACTOID BUILDER CONFIGURATION
# ============================================================================

# Django REST Framework settings for React API
REST_FRAMEWORK = {
    'DEFAULT_AUTHENTICATION_CLASSES': [
        'rest_framework.authentication.SessionAuthentication',
        'rest_framework.authentication.BasicAuthentication',
    ],
    'DEFAULT_PERMISSION_CLASSES': [
        'rest_framework.permissions.IsAuthenticated',
    ],
    'DEFAULT_RENDERER_CLASSES': [
        'rest_framework.renderers.JSONRenderer',
    ],
    'DEFAULT_PAGINATION_CLASS': 'rest_framework.pagination.PageNumberPagination',
    'PAGE_SIZE': 100,
    'DEFAULT_THROTTLE_CLASSES': [
        'rest_framework.throttling.AnonRateThrottle',
        'rest_framework.throttling.UserRateThrottle'
    ],
    'DEFAULT_THROTTLE_RATES': {
        'anon': '60/hour',
        'user': '120/hour',
        'ai_factoids': '10/hour'  # Custom rate for AI factoid API
    }
}

# CORS settings for React frontend development
CORS_ALLOWED_ORIGINS = [
    "http://localhost:5173",
    "http://127.0.0.1:5173",
    "http://localhost:3000",  # React development server
    "http://127.0.0.1:3000",
    "http://localhost:8000",  # Django development server
    "http://127.0.0.1:8000",
]

# Allow credentials for CORS (needed for authentication)
CORS_ALLOW_CREDENTIALS = True

# CORS headers to allow
CORS_ALLOW_HEADERS = [
    'accept',
    'accept-encoding',
    'authorization',
    'content-type',
    'origin',
    'user-agent',
    'x-csrftoken',
    'x-requested-with',
]<|MERGE_RESOLUTION|>--- conflicted
+++ resolved
@@ -34,11 +34,7 @@
     "council_finance",
     "channels",
     "heroicons",
-<<<<<<< HEAD
-    "event_viewer",    # Event Viewer system for superadmin monitoring
-=======
     "event_viewer",  # Event Viewer for system monitoring
->>>>>>> 4e262562
 ]
 
 # Dynamically discover plugins
