--- conflicted
+++ resolved
@@ -1,21 +1,12 @@
 from django.shortcuts import render, get_object_or_404, redirect
 from django.db.models import Q
-<<<<<<< HEAD
 from django.http import JsonResponse, HttpResponseBadRequest, Http404
-from django.contrib.auth import login
 from django.contrib import messages
-
-from .models import Council, UserProfile
 from .emails import send_confirmation_email
 from django.contrib.auth.decorators import login_required
 from .forms import SignUpForm
-import hashlib
-=======
-from django.http import JsonResponse, HttpResponseBadRequest
 from django.contrib.auth import login
 from .models import Council, UserProfile
-from django.contrib.auth.decorators import login_required
-from .forms import SignUpForm
 import hashlib
 from django.shortcuts import render, get_object_or_404
 from django.db.models import Q, Sum, DecimalField
@@ -59,8 +50,6 @@
     }
 
     return render(request, "council_finance/home.html", context)
->>>>>>> 18126994
-
 
 def council_list(request):
     """Display a list of councils with optional search by name or slug."""
@@ -127,12 +116,9 @@
             # Create the user and log them in immediately
             user = form.save()
             login(request, user)
-<<<<<<< HEAD
             # Send the initial confirmation email
             send_confirmation_email(user.profile, request)
             messages.info(request, "Check your inbox to confirm your email.")
-=======
->>>>>>> 18126994
             return redirect("profile")
     else:
         form = SignUpForm()
@@ -153,7 +139,6 @@
     profile = request.user.profile
     profile.postcode = postcode
     profile.save()
-<<<<<<< HEAD
     return JsonResponse({"postcode": profile.postcode})
 
 
@@ -178,7 +163,4 @@
     profile.confirmation_token = ""
     profile.save()
     messages.success(request, "Email confirmed. Thank you!")
-    return redirect("profile")
-=======
-    return JsonResponse({"postcode": profile.postcode})
->>>>>>> 18126994
+    return redirect("profile")