<<<<<<< HEAD
from django.shortcuts import render, get_object_or_404, redirect
from django.db.models import Q
from django.http import JsonResponse, HttpResponseBadRequest
from django.contrib.auth import login

from .models import Council, UserProfile
from django.contrib.auth.decorators import login_required
from .forms import SignUpForm
import hashlib
=======
from django.shortcuts import render, get_object_or_404
from django.db.models import Q, Sum, DecimalField
from django.db.models.functions import Cast

from .models import Council, FinancialYear, FigureSubmission


def home(request):
    """Landing page with search and overall debt counter."""
    # Pull any search query from the request
    query = request.GET.get("q", "")

    # Look up councils matching the query when present
    councils = []
    if query:
        councils = Council.objects.filter(
            Q(name__icontains=query) | Q(slug__icontains=query)
        )

    # Determine the latest financial year for which we have debt figures
    latest_year = FinancialYear.objects.order_by("-label").first()

    if latest_year:
        total_debt = (
            FigureSubmission.objects.filter(
                field_name="total_debt", year=latest_year
            ).aggregate(
                total=Sum(Cast("value", DecimalField(max_digits=20, decimal_places=2)))
            )["total"]
            or 0
        )
    else:
        # Fallback when no figures are loaded
        total_debt = 0

    context = {
        "query": query,
        "councils": councils,
        "total_debt": total_debt,
    }

    return render(request, "council_finance/home.html", context)
>>>>>>> aabb8bae


def council_list(request):
    """Display a list of councils with optional search by name or slug."""
    # Grab search term from query parameters if provided
    query = request.GET.get('q', '')

    # Base queryset of all councils
    councils = Council.objects.all()

    # Apply a simple case-insensitive name or slug filter when a query is present
    if query:
        councils = councils.filter(
            Q(name__icontains=query) | Q(slug__icontains=query)
        )
    context = {
        "councils": councils,
        "query": query,
    }
    return render(request, "council_finance/council_list.html", context)


def council_detail(request, slug):
    """Show details for a single council."""
    # Fetch the council or return a 404 if the slug is unknown
    council = get_object_or_404(Council, slug=slug)

    # Pass the object straight through to the template for display
    return render(
        request,
        "council_finance/council_detail.html",
        {"council": council},
    )


@login_required
def profile_view(request):
    """Display information about the currently logged-in user."""

    user = request.user
    # Attempt to grab the related profile (created automatically via signals).
    profile = getattr(user, "profile", None)
    # Compute a gravatar URL based on the user's email.
    email = (user.email or "").strip().lower()
    email_hash = hashlib.md5(email.encode("utf-8")).hexdigest() if email else ""
    gravatar_url = (
        f"https://www.gravatar.com/avatar/{email_hash}?d=identicon"
        if email_hash
        else None
    )
    context = {
        "user": user,
        "profile": profile,
        "gravatar_url": gravatar_url,
    }
    return render(request, "registration/profile.html", context)


def signup_view(request):
    """Allow visitors to create an account with a required postcode."""

    if request.method == "POST":
        form = SignUpForm(request.POST)
        if form.is_valid():
            # Create the user and log them in immediately
            user = form.save()
            login(request, user)
            return redirect("profile")
    else:
        form = SignUpForm()
    return render(request, "registration/signup.html", {"form": form})


@login_required
def update_postcode(request):
    """Handle AJAX requests to update the user's postcode."""

    if request.method != "POST":
        return HttpResponseBadRequest("POST required")

    postcode = request.POST.get("postcode", "").strip()
    if not postcode:
        return JsonResponse({"error": "Postcode required"}, status=400)

    profile = request.user.profile
    profile.postcode = postcode
    profile.save()
    return JsonResponse({"postcode": profile.postcode})<|MERGE_RESOLUTION|>--- conflicted
+++ resolved
@@ -1,14 +1,11 @@
-<<<<<<< HEAD
 from django.shortcuts import render, get_object_or_404, redirect
 from django.db.models import Q
 from django.http import JsonResponse, HttpResponseBadRequest
 from django.contrib.auth import login
-
 from .models import Council, UserProfile
 from django.contrib.auth.decorators import login_required
 from .forms import SignUpForm
 import hashlib
-=======
 from django.shortcuts import render, get_object_or_404
 from django.db.models import Q, Sum, DecimalField
 from django.db.models.functions import Cast
@@ -51,7 +48,6 @@
     }
 
     return render(request, "council_finance/home.html", context)
->>>>>>> aabb8bae
 
 
 def council_list(request):
