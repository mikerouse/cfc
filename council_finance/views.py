--- conflicted
+++ resolved
@@ -731,13 +731,9 @@
     from .models import DataIssue, UserProfile
     from .data_quality import assess_data_issues
 
-<<<<<<< HEAD
-    assess_data_issues()
-=======
     # Rebuilding the DataIssue table can take a while and may lock the
     # SQLite database. Avoid doing so automatically on every page load.
     # Volunteers can trigger a refresh via AJAX if needed.
->>>>>>> c109bc6a
 
     from django.core.paginator import Paginator
 
