--- conflicted
+++ resolved
@@ -83,7 +83,6 @@
         {"council": council},
     )
 
-<<<<<<< HEAD
 # Additional views for common site pages
 
 def leaderboards(request):
@@ -140,7 +139,7 @@
         # Later we might store the message in the database
         submitted = True
     return render(request, "council_finance/corrections.html", {"submitted": submitted})
-=======
+ =======
 
 @login_required
 def profile_view(request):
@@ -221,5 +220,4 @@
     profile.confirmation_token = ""
     profile.save()
     messages.success(request, "Email confirmed. Thank you!")
-    return redirect("profile")
->>>>>>> 10c4a9ea
+    return redirect("profile")