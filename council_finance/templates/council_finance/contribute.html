--- conflicted
+++ resolved
@@ -27,7 +27,6 @@
       </select>
       <button id="issues-refresh" type="button" class="px-2 py-1 border rounded">Refresh</button>
       <span id="issues-loading" class="hidden" role="status" aria-live="polite">Loading...</span>
-<<<<<<< HEAD
     </div>
     <div id="issues-data-container" data-page="1" data-order="council" data-dir="asc" data-page-size="50" aria-live="polite">
       {% include 'council_finance/data_issues_table.html' with page_obj=page_obj paginator=paginator issue_type='missing' show_year=True %}
@@ -36,24 +35,6 @@
     <div class="hidden" id="initial-financial-data">
       {% include 'council_finance/data_issues_table.html' with page_obj=missing_financial_page paginator=missing_financial_paginator issue_type='missing' show_year=True %}
     </div>
-=======
-    </div>
-    <div id="issues-data-container" data-page="1" data-order="council" data-dir="asc" data-page-size="50" aria-live="polite">
-      </select>
-      <select id="issues-size" class="border rounded px-2 py-1">
-        <option value="25">25</option>
-        <option value="50" selected>50</option>
-        <option value="100">100</option>
-      </select>
-    </div>
-    <div id="issues-data-container" data-page="1" data-order="council" data-dir="asc" data-page-size="50">
-      {% include 'council_finance/data_issues_table.html' with page_obj=page_obj paginator=paginator issue_type='missing' show_year=True %}
-    </div>
-    <h2 class="sr-only">Missing Financial Data</h2>
-    <div class="hidden" id="initial-financial-data">
-      {% include 'council_finance/data_issues_table.html' with page_obj=missing_financial_page paginator=missing_financial_paginator issue_type='missing' show_year=True %}
-    </div>
->>>>>>> 77eefdb6
   </div>
   <aside id="moderator-panel" class="w-64 hidden md:block"></aside>
 </div>
@@ -73,13 +54,10 @@
 // Re-attach moderator controls after each table update
 attachRejectButtons();
 attachDeleteButtons();
-<<<<<<< HEAD
-=======
 document.addEventListener('issueTableUpdated', () => {
   document.querySelectorAll('.reject-btn').forEach(btn => {
     btn.onclick = e => { e.preventDefault(); document.getElementById('reject-form').action = btn.dataset.url; document.getElementById('reject-modal').classList.remove('hidden');};
   });
 });
->>>>>>> 77eefdb6
 </script>
 {% endblock %}